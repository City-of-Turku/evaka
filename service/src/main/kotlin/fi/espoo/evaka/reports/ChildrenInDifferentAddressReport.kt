// SPDX-FileCopyrightText: 2017-2020 City of Espoo
//
// SPDX-License-Identifier: LGPL-2.1-or-later

package fi.espoo.evaka.reports

import fi.espoo.evaka.Audit
import fi.espoo.evaka.shared.auth.AccessControlList
import fi.espoo.evaka.shared.auth.AclAuthorization
import fi.espoo.evaka.shared.auth.AuthenticatedUser
import fi.espoo.evaka.shared.auth.UserRole
import fi.espoo.evaka.shared.db.Database
import fi.espoo.evaka.shared.db.bindNullable
import fi.espoo.evaka.shared.db.getUUID
import org.springframework.http.ResponseEntity
import org.springframework.web.bind.annotation.GetMapping
import org.springframework.web.bind.annotation.RestController
import java.util.UUID

@RestController
class ChildrenInDifferentAddressReportController(private val acl: AccessControlList) {
    @GetMapping("/reports/children-in-different-address")
    fun getChildrenInDifferentAddressReport(db: Database, user: AuthenticatedUser): ResponseEntity<List<ChildrenInDifferentAddressReportRow>> {
        Audit.ChildrenInDifferentAddressReportRead.log()
<<<<<<< HEAD
        user.requireOneOfRoles(ADMIN, SERVICE_WORKER, FINANCE_ADMIN, UNIT_SUPERVISOR)
        val rows = db.read { it.getChildrenInDifferentAddressRows(acl.getAuthorizedUnits(user)) }
=======
        user.requireOneOfRoles(UserRole.ADMIN, UserRole.SERVICE_WORKER, UserRole.FINANCE_ADMIN, UserRole.UNIT_SUPERVISOR)
        val authorizedUnits = acl.getAuthorizedUnits(user)
        val rows = db.read { it.getChildrenInDifferentAddressRows(authorizedUnits) }
>>>>>>> 15dfb335
        return ResponseEntity.ok(rows)
    }
}

private fun Database.Read.getChildrenInDifferentAddressRows(authorizedUnits: AclAuthorization): List<ChildrenInDifferentAddressReportRow> {
    val units = authorizedUnits.ids
    // language=sql
    val sql =
        """
        SELECT
            ca.name AS care_area_name,
            u.id AS unit_id,
            u.name AS unit_name,
            p.id AS person_id_parent,
            p.first_name AS first_name_parent,
            p.last_name AS last_name_parent,
            p.street_address AS street_address_parent,
            ch.id AS person_id_child,
            ch.first_name AS first_name_child,
            ch.last_name AS last_name_child,
            ch.street_address AS street_address_child
        FROM fridge_child fc
        JOIN person p ON p.id = fc.head_of_child
        JOIN person ch ON ch.id = fc.child_id
        JOIN placement pl ON pl.child_id = fc.child_id
          AND daterange(pl.start_date, pl.end_date, '[]') @> current_date
          AND pl.type != 'CLUB'::placement_type
        JOIN daycare u ON u.id = pl.unit_id
        JOIN care_area ca ON ca.id = u.care_area_id
        WHERE
            (:units::uuid[] IS NULL OR u.id = ANY(:units)) AND
            daterange(fc.start_date, fc.end_date, '[]') @> current_date AND
            fc.conflict = false AND
            p.residence_code <> ch.residence_code AND
            p.residence_code IS NOT NULL AND
            p.residence_code <> '' AND
            p.street_address IS NOT NULL AND
            p.street_address <> '' AND
            lower(p.street_address) <> 'poste restante' AND
            ch.residence_code IS NOT NULL AND
            ch.residence_code <> '' AND
            ch.street_address IS NOT NULL AND
            ch.street_address <> '' AND
            lower(ch.street_address) <> 'poste restante'
        ORDER BY u.name, p.last_name, p.first_name, ch.last_name, ch.first_name;
        """.trimIndent()
    return createQuery(sql)
        .bindNullable("units", units?.toTypedArray())
        .map { rs, _ ->
            ChildrenInDifferentAddressReportRow(
                careAreaName = rs.getString("care_area_name"),
                unitId = rs.getUUID("unit_id"),
                unitName = rs.getString("unit_name"),
                parentId = rs.getUUID("person_id_parent"),
                firstNameParent = rs.getString("first_name_parent"),
                lastNameParent = rs.getString("last_name_parent"),
                addressParent = rs.getString("street_address_parent"),
                childId = rs.getUUID("person_id_child"),
                firstNameChild = rs.getString("first_name_child"),
                lastNameChild = rs.getString("last_name_child"),
                addressChild = rs.getString("street_address_child")
            )
        }
        .toList()
}

data class ChildrenInDifferentAddressReportRow(
    val careAreaName: String,
    val unitId: UUID,
    val unitName: String,
    val parentId: UUID,
    val firstNameParent: String?,
    val lastNameParent: String?,
    val addressParent: String,
    val childId: UUID,
    val firstNameChild: String?,
    val lastNameChild: String?,
    val addressChild: String
)<|MERGE_RESOLUTION|>--- conflicted
+++ resolved
@@ -22,14 +22,8 @@
     @GetMapping("/reports/children-in-different-address")
     fun getChildrenInDifferentAddressReport(db: Database, user: AuthenticatedUser): ResponseEntity<List<ChildrenInDifferentAddressReportRow>> {
         Audit.ChildrenInDifferentAddressReportRead.log()
-<<<<<<< HEAD
         user.requireOneOfRoles(ADMIN, SERVICE_WORKER, FINANCE_ADMIN, UNIT_SUPERVISOR)
         val rows = db.read { it.getChildrenInDifferentAddressRows(acl.getAuthorizedUnits(user)) }
-=======
-        user.requireOneOfRoles(UserRole.ADMIN, UserRole.SERVICE_WORKER, UserRole.FINANCE_ADMIN, UserRole.UNIT_SUPERVISOR)
-        val authorizedUnits = acl.getAuthorizedUnits(user)
-        val rows = db.read { it.getChildrenInDifferentAddressRows(authorizedUnits) }
->>>>>>> 15dfb335
         return ResponseEntity.ok(rows)
     }
 }
