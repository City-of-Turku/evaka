--- conflicted
+++ resolved
@@ -130,53 +130,6 @@
 }
 
 const components = {
-<<<<<<< HEAD
-  income: requireOneOfPermittedActions(ChildIncome, 'READ_INCOME'),
-  'fee-alterations': requireOneOfPermittedActions(
-    FeeAlteration,
-    'READ_FEE_ALTERATIONS'
-  ),
-  guardiansAndParents: requireOneOfPermittedActions(
-    GuardiansAndParents,
-    'READ_GUARDIANS'
-  ),
-  placements: requireOneOfPermittedActions(Placements, 'READ_PLACEMENT'),
-  absenceApplications: requireOneOfPermittedActions(
-    AbsenceApplicationsSection,
-    'READ_ABSENCE_APPLICATIONS'
-  ),
-  serviceApplications: requireOneOfPermittedActions(
-    ServiceApplicationsSection,
-    'READ_SERVICE_APPLICATIONS'
-  ),
-  'daily-service-times': requireOneOfPermittedActions(
-    DailyServiceTimesSection,
-    'READ_DAILY_SERVICE_TIMES'
-  ),
-  childDocuments: requireOneOfPermittedActions(
-    ChildDocumentsSection,
-    'READ_CHILD_DOCUMENT'
-  ),
-  pedagogicalDocuments: requireOneOfPermittedActions(
-    PedagogicalDocuments,
-    'READ_PEDAGOGICAL_DOCUMENTS'
-  ),
-  assistance: requireOneOfPermittedActions(
-    Assistance,
-    'READ_ASSISTANCE',
-    'READ_ASSISTANCE_NEED_DECISIONS',
-    'READ_ASSISTANCE_NEED_PRESCHOOL_DECISIONS'
-  ),
-  'backup-care': requireOneOfPermittedActions(BackupCare, 'READ_BACKUP_CARE'),
-  'family-contacts': requireOneOfPermittedActions(
-    FamilyContacts,
-    'READ_FAMILY_CONTACTS'
-  ),
-  applications: requireOneOfPermittedActions(
-    ChildApplications,
-    'READ_APPLICATION'
-  )
-=======
   income: section({
     component: ChildIncome,
     requireOneOfPermittedActions: ['READ_INCOME'],
@@ -200,6 +153,13 @@
     requireOneOfPermittedActions: ['READ_PLACEMENT'],
     title: (i18n) => i18n.childInformation.placements.title,
     dataQa: 'child-placements-collapsible'
+  }),
+  absenceApplications: section({
+    component: AbsenceApplicationsSection,
+    enabled: featureFlags.absenceApplications,
+    requireOneOfPermittedActions: ['READ_ABSENCE_APPLICATIONS'],
+    title: (i18n) => i18n.childInformation.absenceApplications.title,
+    dataQa: 'absence-applications-collapsible'
   }),
   serviceApplications: section({
     component: ServiceApplicationsSection,
@@ -254,7 +214,6 @@
     title: (i18n) => i18n.childInformation.application.title,
     dataQa: 'applications-collapsible'
   })
->>>>>>> e5b0b3cc
 }
 
 const layouts: Layouts<typeof components> = {
@@ -262,9 +221,7 @@
     { component: 'family-contacts', open: false },
     { component: 'guardiansAndParents', open: false },
     { component: 'placements', open: false },
-    ...(featureFlags.absenceApplications
-      ? [{ component: 'absenceApplications' as const, open: false }]
-      : []),
+    { component: 'absenceApplications', open: false },
     { component: 'serviceApplications', open: false },
     { component: 'backup-care', open: false },
     { component: 'daily-service-times', open: false },
@@ -334,9 +291,7 @@
   ['UNIT_SUPERVISOR']: [
     { component: 'guardiansAndParents', open: false },
     { component: 'placements', open: false },
-    ...(featureFlags.absenceApplications
-      ? [{ component: 'absenceApplications' as const, open: false }]
-      : []),
+    { component: 'absenceApplications', open: false },
     { component: 'serviceApplications', open: false },
     { component: 'backup-care', open: false },
     { component: 'daily-service-times', open: false },
